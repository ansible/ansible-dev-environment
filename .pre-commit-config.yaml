--- conflicted
+++ resolved
@@ -59,11 +59,7 @@
       - id: tox-ini-fmt
 
   - repo: https://github.com/astral-sh/ruff-pre-commit
-<<<<<<< HEAD
-    rev: v0.5.0
-=======
     rev: v0.5.5
->>>>>>> 9d2f0066
     hooks:
       - id: ruff
         args:
